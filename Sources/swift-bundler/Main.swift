import SwiftBundler
import Foundation
import Rainbow

#if os(Linux)
import Glibc
#endif

@main
struct Main {
<<<<<<< HEAD
    static func main() {
        // Kill all running processes on exit
        for signal in Signal.allCases {
            trap(signal) {
                for process in processes {
                    process.terminate()
                }
#if os(Linux)
                for pid in appImagePIDs {
                    kill(pid, SIGKILL)
                }
#endif
                Foundation.exit(1)
            }
=======
  static func main() async {
    // Kill all running processes on exit
    for signal in Signal.allCases {
      trap(signal) {
        for process in processes {
          process.terminate()
>>>>>>> 24f43230
        }

#if os(macOS)
        // Disable colored output if run from Xcode (the Xcode console does not support colors)
        Rainbow.enabled =
        ProcessInfo.processInfo.environment["__XCODE_BUILT_PRODUCTS_DIR_PATHS"] == nil
#endif

<<<<<<< HEAD
        SwiftBundler.main()
    }
}
=======
    await SwiftBundler.main()
  }
}
>>>>>>> 24f43230
<|MERGE_RESOLUTION|>--- conflicted
+++ resolved
@@ -8,8 +8,7 @@
 
 @main
 struct Main {
-<<<<<<< HEAD
-    static func main() {
+    static func main() async {
         // Kill all running processes on exit
         for signal in Signal.allCases {
             trap(signal) {
@@ -23,14 +22,6 @@
 #endif
                 Foundation.exit(1)
             }
-=======
-  static func main() async {
-    // Kill all running processes on exit
-    for signal in Signal.allCases {
-      trap(signal) {
-        for process in processes {
-          process.terminate()
->>>>>>> 24f43230
         }
 
 #if os(macOS)
@@ -39,12 +30,6 @@
         ProcessInfo.processInfo.environment["__XCODE_BUILT_PRODUCTS_DIR_PATHS"] == nil
 #endif
 
-<<<<<<< HEAD
-        SwiftBundler.main()
+        await SwiftBundler.main()
     }
 }
-=======
-    await SwiftBundler.main()
-  }
-}
->>>>>>> 24f43230
